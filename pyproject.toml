[tool.poetry]
name = "annif"
version = "1.1.0-dev"
description = "Automated subject indexing and classification tool"
authors = ["National Library of Finland <finto-posti@helsinki.fi>"]
maintainers = [
    "Osma Suominen <osma.suominen@helsinki.fi>",
    "Juho Inkinen <juho.inkinen@helsinki.fi>",
    "Mona Lehtinen <mona.lehtinen@helsinki.fi>",
]
license = "Apache-2.0"
readme = "README.md"
homepage = "https://annif.org"
repository = "https://github.com/NatLibFi/Annif"
documentation = "https://github.com/NatLibFi/Annif/wiki"
keywords = [
    "machine-learning",
    "text-classification",
    "rest-api",
    "code4lib",
    "subject-indexing"
]

classifiers=[
    "Programming Language :: Python :: 3",
    "License :: OSI Approved :: Apache Software License",
    "Operating System :: OS Independent"
]

[tool.poetry.dependencies]
python = ">=3.8,<3.12"

<<<<<<< HEAD
connexion = {version = "3.0.*", extras = ["flask","uvicorn", "swagger-ui"]}
flask-cors = "3.0.*"
=======
connexion = {version = "2.14.2", extras = ["swagger-ui"]}
flask = "2.2.*"
flask-cors = "4.0.*"
>>>>>>> ff1d32c2
click = "8.1.*"
click-log = "0.4.*"
joblib = "1.3.*"
nltk = "3.8.*"
gensim = "4.3.*"
scikit-learn = "1.3.*"
scipy = "1.10.*"
rdflib = "6.3.*"
gunicorn = "21.2.*"
numpy = "1.24.*"
optuna = "3.3.*"
python-dateutil = "2.8.*"
tomli = { version = "2.0.*", python = "<3.11" }
simplemma = "0.9.*"
jsonschema = "4.17.*"

fasttext-wheel = {version = "0.9.2", optional = true}
voikko = {version = "0.5.*", optional = true}
tensorflow-cpu = {version = "2.13.*", optional = true}
lmdb = {version = "1.4.1", optional = true}
omikuji = {version = "0.5.*", optional = true}
yake = {version = "0.4.5", optional = true}
spacy = {version = "3.6.*", optional = true}
stwfsapy = {version="0.3.*", optional = true}

[tool.poetry.dev-dependencies]
py = "*"
pytest = "*"
requests = "*"
pytest-cov = "*"
pytest-watch = "*"
pytest-flask = "*"
flake8 = "*"
bumpversion = "*"
black = "23.*"
isort = "*"
schemathesis = "3.19.*"

[tool.poetry.extras]
fasttext = ["fasttext-wheel"]
voikko = ["voikko"]
nn = ["tensorflow-cpu", "lmdb"]
omikuji = ["omikuji"]
yake = ["yake"]
spacy = ["spacy"]
stwfsa = ["stwfsapy"]

[tool.poetry.scripts]
annif = "annif.cli:cli"

[build-system]
requires = ["poetry-core>=1.0.0"]
build-backend = "poetry.core.masonry.api"

[tool.isort]
profile = "black"
line_length = "88"
skip_gitignore = true

[tool.pytest.ini_options]
markers = [
    "slow: marks tests as slow (deselect with '-m \"not slow\"')",
]
addopts = "-m 'not slow'"<|MERGE_RESOLUTION|>--- conflicted
+++ resolved
@@ -30,14 +30,8 @@
 [tool.poetry.dependencies]
 python = ">=3.8,<3.12"
 
-<<<<<<< HEAD
 connexion = {version = "3.0.*", extras = ["flask","uvicorn", "swagger-ui"]}
-flask-cors = "3.0.*"
-=======
-connexion = {version = "2.14.2", extras = ["swagger-ui"]}
-flask = "2.2.*"
 flask-cors = "4.0.*"
->>>>>>> ff1d32c2
 click = "8.1.*"
 click-log = "0.4.*"
 joblib = "1.3.*"
