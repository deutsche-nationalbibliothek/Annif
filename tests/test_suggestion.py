--- conflicted
+++ resolved
@@ -41,14 +41,9 @@
     assert len(suggestions) == 0
 
 
-<<<<<<< HEAD
-def test_hitfilter_empty_labels_list_suggestion_results(subject_index):
-    subject_index.append('http://example.org/empty', '', None)
-=======
 def test_hitfilter_list_suggestion_results_with_deprecated_subjects(
         subject_index):
-    subject_index.append('http://example.org/deprecated', '')
->>>>>>> 46275901
+    subject_index.append('http://example.org/deprecated', None, None)
     suggestions = ListSuggestionResult(
         [
             SubjectSuggestion(
@@ -62,14 +57,9 @@
                 notation=None,
                 score=0.5),
             SubjectSuggestion(
-<<<<<<< HEAD
-                uri='http://example.org/empty',
+                uri='http://example.org/deprecated',
                 label=None,
                 notation=None,
-=======
-                uri='http://example.org/deprecated',
-                label='',
->>>>>>> 46275901
                 score=0.5)],
         subject_index)
     filtered_suggestions = SuggestionFilter()(suggestions)
@@ -79,14 +69,9 @@
     assert filtered_suggestions[1] == suggestions[1]
 
 
-<<<<<<< HEAD
-def test_hitfilter_empty_labels_vector_suggestion_results(subject_index):
-    subject_index.append('http://example.org/empty', None, None)
-=======
 def test_hitfilter_vector_suggestion_results_with_deprecated_subjects(
         subject_index):
-    subject_index.append('http://example.org/deprecated', '')
->>>>>>> 46275901
+    subject_index.append('http://example.org/deprecated', None, None)
     vector = np.ones(len(subject_index))
     suggestions = VectorSuggestionResult(vector, subject_index)
     filtered_suggestions = SuggestionFilter()(suggestions)
@@ -94,16 +79,10 @@
     assert len(suggestions) == len(filtered_suggestions) \
         + len(subject_index.deprecated_ids())
 
-<<<<<<< HEAD
-    empty = SubjectSuggestion(
-        uri='http://example.org/empty',
+    deprecated = SubjectSuggestion(
+        uri='http://example.org/deprecated',
         label=None,
         notation=None,
-=======
-    deprecated = SubjectSuggestion(
-        uri='http://example.org/deprecated',
-        label='',
->>>>>>> 46275901
         score=1.0)
     assert deprecated in list(suggestions.hits)
     assert deprecated not in list(filtered_suggestions.hits)
