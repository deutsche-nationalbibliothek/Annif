"""Unit test module for Annif CLI commands"""

import contextlib
import random
import re
import os.path
import pytest
from click.testing import CliRunner
import annif.cli

runner = CliRunner(env={'ANNIF_CONFIG': 'annif.default_config.TestingConfig'})

# Generate a random project name to use in tests
TEMP_PROJECT = ''.join(
    random.choice('abcdefghiklmnopqrstuvwxyz') for _ in range(8))
PROJECTS_FILE_OPTION = 'tests/projects_for_config_path_option.cfg'


def test_list_projects():
    result = runner.invoke(annif.cli.cli, ["list-projects"])
    assert not result.exception
    assert result.exit_code == 0
    # public project should be visible
    assert 'dummy-fi' in result.output
    # hidden project should be visible
    assert 'dummy-en' in result.output
    # private project should be visible
    assert 'dummydummy' in result.output
    # project with no access setting should be visible
    assert 'ensemble' in result.output


def test_list_projects_bad_arguments():
    # The listprojects function does not accept any arguments, it should fail
    # if such are provided.
    assert runner.invoke(
        annif.cli.cli, [
            'list-projects', 'moi']).exit_code != 0
    assert runner.invoke(
        annif.cli.run_list_projects, ['moi', '--debug', 'y']).exit_code != 0


def test_list_projects_config_path_option():
    result = runner.invoke(
        annif.cli.cli, ["list-projects", "--projects", PROJECTS_FILE_OPTION])
    assert not result.exception
    assert result.exit_code == 0
    assert 'dummy_for_projects_option' in result.output
    assert 'dummy-fi' not in result.output
    assert 'dummy-en' not in result.output


def test_list_projects_config_path_option_nonexistent():
    failed_result = runner.invoke(
        annif.cli.cli, ["list-projects", "--projects", "nonexistent.cfg"])
    assert failed_result.exception
    assert failed_result.exit_code != 0
    assert 'Error: Invalid value for "-p" / "--projects": ' \
           'File "nonexistent.cfg" does not exist.' in failed_result.output


def test_show_project():
    result = runner.invoke(annif.cli.cli, ['show-project', 'dummy-en'])
    assert not result.exception

    project_id = re.search(r'Project ID:\s+(.+)', result.output)
    assert project_id.group(1) == 'dummy-en'
    project_name = re.search(r'Project Name:\s+(.+)', result.output)
    assert project_name.group(1) == 'Dummy English'
    project_lang = re.search(r'Language:\s+(.+)', result.output)
    assert project_lang.group(1) == 'en'
    access = re.search(r'Access:\s+(.+)', result.output)
    assert access.group(1) == 'hidden'


def test_show_project_nonexistent():
    assert runner.invoke(
        annif.cli.cli,
        ['show-project', TEMP_PROJECT]).exit_code != 0
    # Test should not fail even if the user queries for a non-existent project.
    failed_result = runner.invoke(
        annif.cli.cli, [
            'show-project', 'nonexistent'])
    assert failed_result.exception


def test_clear_project(testdatadir):
    dirpath = os.path.join(str(testdatadir), 'projects', 'dummy-fi')
    fpath = os.path.join(str(dirpath), 'test_clear_project_datafile')
    os.makedirs(dirpath)
    open(fpath, 'a').close()

    assert runner.invoke(
        annif.cli.cli,
        ['clear', 'dummy-fi']).exit_code == 0
    assert not os.path.isdir(dirpath)


def test_clear_project_nonexistent_data(testdatadir, caplog):
    logger = annif.logger
    logger.propagate = True
    runner.invoke(
        annif.cli.cli,
        ['clear', 'dummy-fi']).exit_code != 0
    assert len(caplog.records) == 1
    expected_msg = 'No model data to remove for project dummy-fi.'
    assert expected_msg == caplog.records[0].message


def test_loadvoc_tsv(testdatadir):
    with contextlib.suppress(FileNotFoundError):
        os.remove(str(testdatadir.join('projects/tfidf-fi/subjects')))
    with contextlib.suppress(FileNotFoundError):
        os.remove(str(testdatadir.join('projects/tfidf-fi/subjects.ttl')))
    subjectfile = os.path.join(
        os.path.dirname(__file__),
        'corpora',
        'archaeology',
        'subjects.tsv')
    result = runner.invoke(annif.cli.cli, ['loadvoc', 'tfidf-fi', subjectfile])
    assert not result.exception
    assert result.exit_code == 0
    assert testdatadir.join('vocabs/yso-fi/subjects').exists()
    assert testdatadir.join('vocabs/yso-fi/subjects').size() > 0
    assert testdatadir.join('vocabs/yso-fi/subjects.ttl').exists()
    assert testdatadir.join('vocabs/yso-fi/subjects.ttl').size() > 0


def test_loadvoc_tsv_with_bom(testdatadir):
    with contextlib.suppress(FileNotFoundError):
        os.remove(str(testdatadir.join('projects/tfidf-fi/subjects')))
    with contextlib.suppress(FileNotFoundError):
        os.remove(str(testdatadir.join('projects/tfidf-fi/subjects.ttl')))
    subjectfile = os.path.join(
        os.path.dirname(__file__),
        'corpora',
        'archaeology',
        'subjects-bom.tsv')
    result = runner.invoke(annif.cli.cli, ['loadvoc', 'tfidf-fi', subjectfile])
    assert not result.exception
    assert result.exit_code == 0
    assert testdatadir.join('vocabs/yso-fi/subjects').exists()
    assert testdatadir.join('vocabs/yso-fi/subjects').size() > 0
    assert testdatadir.join('vocabs/yso-fi/subjects.ttl').exists()
    assert testdatadir.join('vocabs/yso-fi/subjects.ttl').size() > 0


def test_loadvoc_rdf(testdatadir):
    with contextlib.suppress(FileNotFoundError):
        os.remove(str(testdatadir.join('projects/tfidf-fi/subjects')))
    with contextlib.suppress(FileNotFoundError):
        os.remove(str(testdatadir.join('projects/tfidf-fi/subjects.ttl')))
    subjectfile = os.path.join(
        os.path.dirname(__file__),
        'corpora',
        'archaeology',
        'yso-archaeology.rdf')
    result = runner.invoke(annif.cli.cli, ['loadvoc', 'tfidf-fi', subjectfile])
    assert not result.exception
    assert result.exit_code == 0
    assert testdatadir.join('vocabs/yso-fi/subjects').exists()
    assert testdatadir.join('vocabs/yso-fi/subjects').size() > 0
    assert testdatadir.join('vocabs/yso-fi/subjects.ttl').exists()
    assert testdatadir.join('vocabs/yso-fi/subjects.ttl').size() > 0


def test_loadvoc_ttl(testdatadir):
    with contextlib.suppress(FileNotFoundError):
        os.remove(str(testdatadir.join('projects/tfidf-fi/subjects')))
    with contextlib.suppress(FileNotFoundError):
        os.remove(str(testdatadir.join('projects/tfidf-fi/subjects.ttl')))
    subjectfile = os.path.join(
        os.path.dirname(__file__),
        'corpora',
        'archaeology',
        'yso-archaeology.ttl')
    result = runner.invoke(annif.cli.cli, ['loadvoc', 'tfidf-fi', subjectfile])
    assert not result.exception
    assert result.exit_code == 0
    assert testdatadir.join('vocabs/yso-fi/subjects').exists()
    assert testdatadir.join('vocabs/yso-fi/subjects').size() > 0
    assert testdatadir.join('vocabs/yso-fi/subjects.ttl').exists()
    assert testdatadir.join('vocabs/yso-fi/subjects.ttl').size() > 0


def test_loadvoc_nonexistent_path():
    failed_result = runner.invoke(
        annif.cli.cli, [
            'loadvoc', 'dummy-fi', 'nonexistent_path'])
    assert failed_result.exception
    assert failed_result.exit_code != 0
    assert 'Invalid value for "SUBJECTFILE": ' \
           'File "nonexistent_path" does not exist.' in failed_result.output


def test_train(testdatadir):
    docfile = os.path.join(
        os.path.dirname(__file__),
        'corpora',
        'archaeology',
        'documents.tsv')
    result = runner.invoke(annif.cli.cli, ['train', 'tfidf-fi', docfile])
    assert not result.exception
    assert result.exit_code == 0
    assert testdatadir.join('projects/tfidf-fi/vectorizer').exists()
    assert testdatadir.join('projects/tfidf-fi/vectorizer').size() > 0
    assert testdatadir.join('projects/tfidf-fi/tfidf-index').exists()
    assert testdatadir.join('projects/tfidf-fi/tfidf-index').size() > 0


def test_train_multiple(testdatadir):
    docfile = os.path.join(
        os.path.dirname(__file__),
        'corpora',
        'archaeology',
        'documents.tsv')
    result = runner.invoke(annif.cli.cli,
                           ['train', 'tfidf-fi', docfile, docfile])
    assert not result.exception
    assert result.exit_code == 0
    assert testdatadir.join('projects/tfidf-fi/vectorizer').exists()
    assert testdatadir.join('projects/tfidf-fi/vectorizer').size() > 0
    assert testdatadir.join('projects/tfidf-fi/tfidf-index').exists()
    assert testdatadir.join('projects/tfidf-fi/tfidf-index').size() > 0


<<<<<<< HEAD
def test_train_fasttext_params():
    pytest.importorskip('annif.backend.fasttext')
    docfile = os.path.join(
        os.path.dirname(__file__),
        'corpora',
        'archaeology',
        'documents_10_lines.tsv')
    result = runner.invoke(
        annif.cli.cli,
        ['train', 'fasttext-fi', docfile,
         '--backend-param', 'fasttext.dim=1',
         '--backend-param', 'fasttext.lr=42.1',
         '--backend-param', 'fasttext.epoch=0',
         '-v', 'DEBUG'])
    assert not result.exception
    parameters_clause = 'Backend fasttext: Model parameters:'
    assert parameters_clause in result.output
    for line in result.output.split("\n"):
        if parameters_clause in line:
            assert "'dim': 1" in line
            assert "'lr': 42.1" in line
            assert "'epoch': 0" in line
    assert result.exit_code == 0


def test_train_vw_multi_params():
    pytest.importorskip('annif.backend.vw_multi')
    docfile = os.path.join(
        os.path.dirname(__file__),
        'corpora',
        'archaeology',
        'documents_10_lines.tsv')
    result = runner.invoke(
        annif.cli.cli,
        ['train', 'vw-multi-fi', docfile,
         '--backend-param', 'vw_multi.loss_function=hinge',
         '--backend-param', 'vw_multi.learning_rate=42.1',
         '--backend-param', 'vw_multi.quiet=1',
         '-v', 'DEBUG'])
    assert not result.exception
    parameters_clause = 'Backend vw_multi: Model parameters:'
    assert parameters_clause in result.output
    for line in result.output.split("\n"):
        if parameters_clause in line:
            assert "'loss_function': 'hinge'" in line
            assert "'learning_rate': 42.1" in line
    assert result.exit_code == 0


def test_train_vw_multi_param_algorithm_invalid():
    pytest.importorskip('annif.backend.vw_multi')
    docfile = os.path.join(
        os.path.dirname(__file__),
        'corpora',
        'archaeology',
        'documents_10_lines.tsv')
    result = runner.invoke(
        annif.cli.cli,
        ['train', 'vw-multi-fi', docfile,
         '--backend-param', 'vw_multi.algorithm=oaa'])
    assert result.exception
    assert result.exit_code == 1
    assert 'Algorithm overriding not supported.' in result.output
=======
def test_train_nonexistent_path():
    failed_result = runner.invoke(
        annif.cli.cli, [
            'train', 'dummy-fi', 'nonexistent_path'])
    assert failed_result.exception
    assert failed_result.exit_code != 0
    assert 'Invalid value for "[PATHS]...": ' \
           'Path "nonexistent_path" does not exist.' in failed_result.output


def test_train_no_path(caplog):
    logger = annif.logger
    logger.propagate = True
    result = runner.invoke(
        annif.cli.cli, [
            'train', 'dummy-fi'])
    assert not result.exception
    assert result.exit_code == 0
    assert 'Reading empty file' == caplog.records[0].message
>>>>>>> a6ef36b0


def test_learn(testdatadir):
    docfile = os.path.join(
        os.path.dirname(__file__),
        'corpora',
        'archaeology',
        'documents.tsv')
    result = runner.invoke(annif.cli.cli, ['learn', 'dummy-fi', docfile])
    assert not result.exception
    assert result.exit_code == 0


def test_learn_notsupported(testdatadir):
    docfile = os.path.join(
        os.path.dirname(__file__),
        'corpora',
        'archaeology',
        'documents.tsv')
    result = runner.invoke(annif.cli.cli, ['learn', 'tfidf-fi', docfile])
    assert result.exit_code != 0
    assert 'Learning not supported' in result.output


def test_learn_nonexistent_path():
    failed_result = runner.invoke(
        annif.cli.cli, [
            'learn', 'dummy-fi', 'nonexistent_path'])
    assert failed_result.exception
    assert failed_result.exit_code != 0
    assert 'Invalid value for "[PATHS]...": ' \
           'Path "nonexistent_path" does not exist.' in failed_result.output


def test_suggest():
    result = runner.invoke(
        annif.cli.cli,
        ['suggest', 'dummy-fi'],
        input='kissa')
    assert not result.exception
    assert result.output == "<http://example.org/dummy>\tdummy\t1.0\n"
    assert result.exit_code == 0


def test_suggest_nonexistent():
    result = runner.invoke(
        annif.cli.cli,
        ['suggest', TEMP_PROJECT],
        input='kissa')
    assert result.exception
    assert result.output == "No projects found with id '{}'.\n".format(
        TEMP_PROJECT)
    assert result.exit_code != 0


def test_suggest_param():
    result = runner.invoke(
        annif.cli.cli,
        ['suggest', '--backend-param', 'dummy.score=0.8', 'dummy-fi'],
        input='kissa')
    assert not result.exception
    assert result.output == "<http://example.org/dummy>\tdummy\t0.8\n"
    assert result.exit_code == 0


def test_suggest_param_backend_nonexistent():
    result = runner.invoke(
        annif.cli.cli,
        ['suggest', '--backend-param', 'not_a_backend.score=0.8', 'dummy-fi'],
        input='kissa')
    assert result.exception
    assert 'The backend not_a_backend in CLI option ' + \
        '"-b not_a_backend.score=0.8" not matching the project backend ' + \
        'dummy.' in result.output
    assert result.exit_code != 0


def test_suggest_param_limit():
    result = runner.invoke(
        annif.cli.cli,
        ['suggest', '--backend-param', 'tfidf.limit=0', 'tfidf-fi'],
        input='kissa')
    assert not result.exception
    assert len(result.output) == 0
    assert result.exit_code == 0


def test_suggest_ensemble():
    result = runner.invoke(
        annif.cli.cli,
        ['suggest', 'ensemble'],
        input='the cat sat on the mat')
    assert not result.exception
    assert result.output == "<http://example.org/dummy>\tdummy\t1.0\n"
    assert result.exit_code == 0


def test_index(tmpdir):
    tmpdir.join('doc1.txt').write('nothing special')

    result = runner.invoke(
        annif.cli.cli, ['index', 'dummy-en', str(tmpdir)])
    assert not result.exception
    assert result.exit_code == 0

    assert tmpdir.join('doc1.annif').exists()
    assert tmpdir.join('doc1.annif').read_text(
        'utf-8') == "<http://example.org/dummy>\tdummy\t1.0\n"

    # make sure that preexisting subject files are not overwritten
    result = runner.invoke(
        annif.cli.cli, ['index', 'dummy-en', str(tmpdir)])
    assert not result.exception
    assert result.exit_code == 0
    assert "Not overwriting" in result.output

    # check that the --force parameter forces overwriting
    result = runner.invoke(
        annif.cli.cli, ['index', 'dummy-fi', '--force', str(tmpdir)])
    assert tmpdir.join('doc1.annif').exists()
    assert "Not overwriting" not in result.output
    assert tmpdir.join('doc1.annif').read_text(
        'utf-8') == "<http://example.org/dummy>\tdummy\t1.0\n"


def test_index_nonexistent_path():
    failed_result = runner.invoke(
        annif.cli.cli, [
            'index', 'dummy-fi', 'nonexistent_path'])
    assert failed_result.exception
    assert failed_result.exit_code != 0
    assert 'Invalid value for "DIRECTORY": ' \
           'Directory "nonexistent_path" does not exist.' \
           in failed_result.output


def test_eval_label(tmpdir):
    tmpdir.join('doc1.txt').write('doc1')
    tmpdir.join('doc1.key').write('dummy')
    tmpdir.join('doc2.txt').write('doc2')
    tmpdir.join('doc2.key').write('none')
    tmpdir.join('doc3.txt').write('doc3')

    result = runner.invoke(annif.cli.cli, ['eval', 'dummy-en', str(tmpdir)])
    assert not result.exception
    assert result.exit_code == 0

    precision = re.search(r'Precision .*doc.*:\s+(\d.\d+)', result.output)
    assert float(precision.group(1)) == 0.5
    recall = re.search(r'Recall .*doc.*:\s+(\d.\d+)', result.output)
    assert float(recall.group(1)) == 0.5
    f_measure = re.search(r'F1 score .*doc.*:\s+(\d.\d+)', result.output)
    assert float(f_measure.group(1)) == 0.5
    precision1 = re.search(r'Precision@1:\s+(\d.\d+)', result.output)
    assert float(precision1.group(1)) == 0.5
    precision3 = re.search(r'Precision@3:\s+(\d.\d+)', result.output)
    assert float(precision3.group(1)) == 0.5
    precision5 = re.search(r'Precision@5:\s+(\d.\d+)', result.output)
    assert float(precision5.group(1)) == 0.5
    lrap = re.search(r'LRAP:\s+(\d.\d+)', result.output)
    assert float(lrap.group(1)) == 0.75
    true_positives = re.search(r'True positives:\s+(\d+)', result.output)
    assert int(true_positives.group(1)) == 1
    false_positives = re.search(r'False positives:\s+(\d+)', result.output)
    assert int(false_positives.group(1)) == 1
    false_negatives = re.search(r'False negatives:\s+(\d+)', result.output)
    assert int(false_negatives.group(1)) == 1
    ndocs = re.search(r'Documents evaluated:\s+(\d+)', result.output)
    assert int(ndocs.group(1)) == 2


def test_eval_uri(tmpdir):
    tmpdir.join('doc1.txt').write('doc1')
    keyfile = tmpdir.join('doc1.key').write(
        "<http://example.org/dummy>\tdummy\n")
    tmpdir.join('doc2.txt').write('doc2')
    keyfile = tmpdir.join('doc2.key').write(
        "<http://example.org/none>\tnone\n")
    tmpdir.join('doc3.txt').write('doc3')

    result = runner.invoke(annif.cli.cli, ['eval', 'dummy-en', str(tmpdir)])
    assert not result.exception
    assert result.exit_code == 0

    precision = re.search(r'Precision .*doc.*:\s+(\d.\d+)', result.output)
    assert float(precision.group(1)) == 0.5
    recall = re.search(r'Recall .*doc.*:\s+(\d.\d+)', result.output)
    assert float(recall.group(1)) == 0.5
    f_measure = re.search(r'F1 score .*doc.*:\s+(\d.\d+)', result.output)
    assert float(f_measure.group(1)) == 0.5
    precision1 = re.search(r'Precision@1:\s+(\d.\d+)', result.output)
    assert float(precision1.group(1)) == 0.5
    precision3 = re.search(r'Precision@3:\s+(\d.\d+)', result.output)
    assert float(precision3.group(1)) == 0.5
    precision5 = re.search(r'Precision@5:\s+(\d.\d+)', result.output)
    assert float(precision5.group(1)) == 0.5
    lrap = re.search(r'LRAP:\s+(\d.\d+)', result.output)
    assert float(lrap.group(1)) == 0.75
    true_positives = re.search(r'True positives:\s+(\d+)', result.output)
    assert int(true_positives.group(1)) == 1
    false_positives = re.search(r'False positives:\s+(\d+)', result.output)
    assert int(false_positives.group(1)) == 1
    false_negatives = re.search(r'False negatives:\s+(\d+)', result.output)
    assert int(false_negatives.group(1)) == 1
    ndocs = re.search(r'Documents evaluated:\s+(\d+)', result.output)
    assert int(ndocs.group(1)) == 2


def test_eval_param(tmpdir):
    tmpdir.join('doc1.txt').write('doc1')
    tmpdir.join('doc1.key').write('dummy')
    tmpdir.join('doc2.txt').write('doc2')
    tmpdir.join('doc2.key').write('none')
    tmpdir.join('doc3.txt').write('doc3')

    result = runner.invoke(
        annif.cli.cli, [
            'eval', '--backend-param', 'dummy.score=0.0', 'dummy-en',
            str(tmpdir)])
    assert not result.exception
    assert result.exit_code == 0

    # since zero scores were set with the parameter, there should be no hits
    # at all
    recall = re.search(r'Recall .*doc.*:\s+(\d.\d+)', result.output)
    assert float(recall.group(1)) == 0.0


def test_eval_docfile():
    docfile = os.path.join(
        os.path.dirname(__file__),
        'corpora',
        'archaeology',
        'documents.tsv')
    result = runner.invoke(annif.cli.cli, ['eval', 'dummy-fi', docfile])
    assert not result.exception
    assert result.exit_code == 0


def test_eval_empty_file(tmpdir):
    empty_file = tmpdir.ensure('empty.tsv')
    failed_result = runner.invoke(
        annif.cli.cli, [
            'eval', 'dummy-fi', str(empty_file)])
    assert failed_result.exception
    assert failed_result.exit_code != 0
    assert 'cannot evaluate empty corpus' in failed_result.output


def test_eval_nonexistent_path():
    failed_result = runner.invoke(
        annif.cli.cli, [
            'eval', 'dummy-fi', 'nonexistent_path'])
    assert failed_result.exception
    assert failed_result.exit_code != 0
    assert 'Invalid value for "[PATHS]...": ' \
           'Path "nonexistent_path" does not exist.' in failed_result.output


def test_optimize_dir(tmpdir):
    tmpdir.join('doc1.txt').write('doc1')
    tmpdir.join('doc1.key').write('dummy')
    tmpdir.join('doc2.txt').write('doc2')
    tmpdir.join('doc2.key').write('none')
    tmpdir.join('doc3.txt').write('doc3')

    result = runner.invoke(
        annif.cli.cli, [
            'optimize', 'dummy-en', str(tmpdir)])
    assert not result.exception
    assert result.exit_code == 0

    precision = re.search(r'Best\s+Precision .*?doc.*?:\s+(\d.\d+)',
                          result.output)
    assert float(precision.group(1)) == 0.5
    recall = re.search(r'Best\s+Recall .*?doc.*?:\s+(\d.\d+)', result.output)
    assert float(recall.group(1)) == 0.5
    f_measure = re.search(r'Best\s+F1 score .*?doc.*?:\s+(\d.\d+)',
                          result.output)
    assert float(f_measure.group(1)) == 0.5
    ndocs = re.search(r'Documents evaluated:\s+(\d)', result.output)
    assert int(ndocs.group(1)) == 2


def test_optimize_docfile(tmpdir):
    docfile = tmpdir.join('documents.tsv')
    docfile.write("""Läntinen\t<http://www.yso.fi/onto/yso/p2557>
        Oulunlinnan\t<http://www.yso.fi/onto/yso/p7346>
        Harald Hirmuinen\t<http://www.yso.fi/onto/yso/p6479>""")

    result = runner.invoke(
        annif.cli.cli, [
            'optimize', 'dummy-fi', str(docfile)])
    assert not result.exception
    assert result.exit_code == 0


def test_optimize_nonexistent_path():
    failed_result = runner.invoke(
        annif.cli.cli, [
            'optimize', 'dummy-fi', 'nonexistent_path'])
    assert failed_result.exception
    assert failed_result.exit_code != 0
    assert 'Invalid value for "[PATHS]...": ' \
           'Path "nonexistent_path" does not exist.' in failed_result.output<|MERGE_RESOLUTION|>--- conflicted
+++ resolved
@@ -224,7 +224,6 @@
     assert testdatadir.join('projects/tfidf-fi/tfidf-index').size() > 0
 
 
-<<<<<<< HEAD
 def test_train_fasttext_params():
     pytest.importorskip('annif.backend.fasttext')
     docfile = os.path.join(
@@ -265,7 +264,7 @@
          '--backend-param', 'vw_multi.quiet=1',
          '-v', 'DEBUG'])
     assert not result.exception
-    parameters_clause = 'Backend vw_multi: Model parameters:'
+    parameters_clause = 'Backend vw_multi: model parameters:'
     assert parameters_clause in result.output
     for line in result.output.split("\n"):
         if parameters_clause in line:
@@ -288,7 +287,8 @@
     assert result.exception
     assert result.exit_code == 1
     assert 'Algorithm overriding not supported.' in result.output
-=======
+
+
 def test_train_nonexistent_path():
     failed_result = runner.invoke(
         annif.cli.cli, [
@@ -308,7 +308,6 @@
     assert not result.exception
     assert result.exit_code == 0
     assert 'Reading empty file' == caplog.records[0].message
->>>>>>> a6ef36b0
 
 
 def test_learn(testdatadir):
