--- conflicted
+++ resolved
@@ -1009,13 +1009,13 @@
     assert result.output.strip() == version.strip()
 
 
-<<<<<<< HEAD
 def test_run():
     result = runner.invoke(annif.cli.cli, ["run", "--help"])
     assert not result.exception
     assert result.exit_code == 0
     assert "Run a local development server." in result.output
-=======
+
+
 def test_completion_script_generation():
     result = runner.invoke(annif.cli.cli, ["completion", "--bash"])
     assert not result.exception
@@ -1086,5 +1086,4 @@
 @mock.patch.dict(os.environ, {"ANNIF_CONFIG": "annif.default_config.TestingConfig"})
 def test_completion_load_vocab_vocab_ids_all():
     completions = get_completions(annif.cli.cli, ["load-vocab"], "")
-    assert completions == ["dummy", "dummy-noname", "yso"]
->>>>>>> 3451bd35
+    assert completions == ["dummy", "dummy-noname", "yso"]