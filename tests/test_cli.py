"""Unit test module for Annif CLI commands"""

import contextlib
import importlib
import json
import os.path
import random
import re
import shutil
<<<<<<< HEAD
from datetime import datetime, timedelta
=======
from unittest import mock
>>>>>>> 3451bd35

from click.shell_completion import ShellComplete
from click.testing import CliRunner

import annif.cli
import annif.parallel

runner = CliRunner(env={"ANNIF_CONFIG": "annif.default_config.TestingConfig"})

# Generate a random project name to use in tests
TEMP_PROJECT = "".join(random.choice("abcdefghiklmnopqrstuvwxyz") for _ in range(8))
PROJECTS_CONFIG_PATH = "tests/projects_for_config_path_option.cfg"


def test_list_projects():
    result = runner.invoke(annif.cli.cli, ["list-projects"])
    assert not result.exception
    assert result.exit_code == 0
    # public project should be visible
    assert "dummy-fi" in result.output
    # hidden project should be visible
    assert "dummy-en" in result.output
    # private project should be visible
    assert "dummy-private" in result.output
    # project with no access setting should be visible
    assert "ensemble" in result.output


def test_list_projects_bad_arguments():
    # The listprojects function does not accept any arguments, it should fail
    # if such are provided.
    assert runner.invoke(annif.cli.cli, ["list-projects", "moi"]).exit_code != 0
    assert (
        runner.invoke(annif.cli.run_list_projects, ["moi", "--debug", "y"]).exit_code
        != 0
    )


def test_list_projects_config_path_option():
    result = runner.invoke(
        annif.cli.cli, ["list-projects", "--projects", PROJECTS_CONFIG_PATH]
    )
    assert not result.exception
    assert result.exit_code == 0
    assert "dummy_for_projects_option" in result.output
    assert "dummy-fi" not in result.output
    assert "dummy-en" not in result.output


def test_list_projects_config_path_option_nonexistent():
    failed_result = runner.invoke(
        annif.cli.cli, ["list-projects", "--projects", "nonexistent.cfg"]
    )
    assert failed_result.exception
    assert failed_result.exit_code != 0
    assert (
        "Error: Invalid value for '-p' / '--projects': "
        "Path 'nonexistent.cfg' does not exist." in failed_result.output
    )


def test_show_project():
    result = runner.invoke(annif.cli.cli, ["show-project", "dummy-en"])
    assert not result.exception

    project_id = re.search(r"Project ID:\s+(.+)", result.output)
    assert project_id.group(1) == "dummy-en"
    project_name = re.search(r"Project Name:\s+(.+)", result.output)
    assert project_name.group(1) == "Dummy English"
    project_lang = re.search(r"Language:\s+(.+)", result.output)
    assert project_lang.group(1) == "en"
    access = re.search(r"Access:\s+(.+)", result.output)
    assert access.group(1) == "hidden"
    access = re.search(r"Backend:\s+(.+)", result.output)
    assert access.group(1) == "dummy"
    is_trained = re.search(r"Trained:\s+(.+)", result.output)
    assert is_trained.group(1) == "True"
    modification_time = re.search(r"Modification time:\s+(.+)", result.output)
    assert modification_time.group(1) == "-"


def test_show_project_modification_time(testdatadir):
    dirpath = os.path.join(str(testdatadir), "projects", "tfidf-fi")
    fpath = os.path.join(str(dirpath), "test_show_project_datafile")
    os.makedirs(dirpath)
    open(fpath, "a").close()

    result = runner.invoke(annif.cli.cli, ["show-project", "tfidf-fi"])
    assert not result.exception
    modification_time = re.search(r"Modification time:\s+(.+)", result.output)
    modification_time_obj = datetime.strptime(
        modification_time.group(1), "%Y-%m-%d %H:%M:%S"
    )
    assert datetime.now() - modification_time_obj < timedelta(1)


def test_show_project_nonexistent():
    assert runner.invoke(annif.cli.cli, ["show-project", TEMP_PROJECT]).exit_code != 0
    # Test should not fail even if the user queries for a non-existent project.
    failed_result = runner.invoke(annif.cli.cli, ["show-project", "nonexistent"])
    assert failed_result.exception


def test_clear_project(testdatadir):
    dirpath = os.path.join(str(testdatadir), "projects", "dummy-fi")
    fpath = os.path.join(str(dirpath), "test_clear_project_datafile")
    os.makedirs(dirpath)
    open(fpath, "a").close()

    assert runner.invoke(annif.cli.cli, ["clear", "dummy-fi"]).exit_code == 0
    assert not os.path.isdir(dirpath)


def test_clear_project_nonexistent_data(testdatadir, caplog):
    logger = annif.logger
    logger.propagate = True
    result = runner.invoke(annif.cli.cli, ["clear", "dummy-fi"])
    assert not result.exception
    assert result.exit_code == 0
    assert len(caplog.records) == 1
    expected_msg = "No model data to remove for project dummy-fi."
    assert expected_msg == caplog.records[0].message


def test_list_vocabs_before_load(testdatadir):
    with contextlib.suppress(FileNotFoundError):
        shutil.rmtree(str(testdatadir.join("vocabs/yso/")))
    result = runner.invoke(annif.cli.cli, ["list-vocabs"])
    assert not result.exception
    assert result.exit_code == 0
    assert re.search(r"^yso\s+-\s+-\s+False", result.output, re.MULTILINE)


def test_load_vocab_csv(testdatadir):
    with contextlib.suppress(FileNotFoundError):
        os.remove(str(testdatadir.join("vocabs/yso/subjects.csv")))
    with contextlib.suppress(FileNotFoundError):
        os.remove(str(testdatadir.join("vocabs/yso/subjects.ttl")))
    subjectfile = os.path.join(
        os.path.dirname(__file__), "corpora", "archaeology", "subjects.csv"
    )
    result = runner.invoke(annif.cli.cli, ["load-vocab", "yso", subjectfile])
    assert not result.exception
    assert result.exit_code == 0
    assert testdatadir.join("vocabs/yso/subjects.csv").exists()
    assert testdatadir.join("vocabs/yso/subjects.csv").size() > 0
    assert testdatadir.join("vocabs/yso/subjects.ttl").exists()
    assert testdatadir.join("vocabs/yso/subjects.ttl").size() > 0
    assert testdatadir.join("vocabs/yso/subjects.dump.gz").exists()
    assert testdatadir.join("vocabs/yso/subjects.dump.gz").size() > 0


def test_load_vocab_tsv(testdatadir):
    with contextlib.suppress(FileNotFoundError):
        os.remove(str(testdatadir.join("vocabs/yso/subjects.csv")))
    with contextlib.suppress(FileNotFoundError):
        os.remove(str(testdatadir.join("vocabs/yso/subjects.ttl")))
    subjectfile = os.path.join(
        os.path.dirname(__file__), "corpora", "archaeology", "subjects.tsv"
    )
    result = runner.invoke(
        annif.cli.cli, ["load-vocab", "--language", "fi", "yso", subjectfile]
    )
    assert not result.exception
    assert result.exit_code == 0
    assert testdatadir.join("vocabs/yso/subjects.csv").exists()
    assert testdatadir.join("vocabs/yso/subjects.csv").size() > 0
    assert testdatadir.join("vocabs/yso/subjects.ttl").exists()
    assert testdatadir.join("vocabs/yso/subjects.ttl").size() > 0
    assert testdatadir.join("vocabs/yso/subjects.dump.gz").exists()
    assert testdatadir.join("vocabs/yso/subjects.dump.gz").size() > 0


def test_load_vocab_tsv_no_lang(testdatadir):
    subjectfile = os.path.join(
        os.path.dirname(__file__), "corpora", "archaeology", "subjects.tsv"
    )
    failed_result = runner.invoke(annif.cli.cli, ["load-vocab", "yso", subjectfile])
    assert failed_result.exception
    assert failed_result.exit_code != 0
    assert (
        "Please use --language option to set the language "
        "of a TSV vocabulary." in failed_result.output
    )


def test_load_vocab_tsv_with_bom(testdatadir):
    with contextlib.suppress(FileNotFoundError):
        os.remove(str(testdatadir.join("vocabs/yso/subjects.csv")))
    with contextlib.suppress(FileNotFoundError):
        os.remove(str(testdatadir.join("vocabs/yso/subjects.ttl")))
    subjectfile = os.path.join(
        os.path.dirname(__file__), "corpora", "archaeology", "subjects-bom.tsv"
    )
    result = runner.invoke(
        annif.cli.cli, ["load-vocab", "--language", "fi", "yso", subjectfile]
    )
    assert not result.exception
    assert result.exit_code == 0
    assert testdatadir.join("vocabs/yso/subjects.csv").exists()
    assert testdatadir.join("vocabs/yso/subjects.csv").size() > 0
    assert testdatadir.join("vocabs/yso/subjects.ttl").exists()
    assert testdatadir.join("vocabs/yso/subjects.ttl").size() > 0
    assert testdatadir.join("vocabs/yso/subjects.dump.gz").exists()
    assert testdatadir.join("vocabs/yso/subjects.dump.gz").size() > 0


def test_load_vocab_rdf(testdatadir):
    with contextlib.suppress(FileNotFoundError):
        os.remove(str(testdatadir.join("vocabs/yso/subjects.csv")))
    with contextlib.suppress(FileNotFoundError):
        os.remove(str(testdatadir.join("vocabs/yso/subjects.ttl")))
    subjectfile = os.path.join(
        os.path.dirname(__file__), "corpora", "archaeology", "yso-archaeology.rdf"
    )
    result = runner.invoke(annif.cli.cli, ["load-vocab", "yso", subjectfile])
    assert not result.exception
    assert result.exit_code == 0
    assert testdatadir.join("vocabs/yso/subjects.csv").exists()
    assert testdatadir.join("vocabs/yso/subjects.csv").size() > 0
    assert testdatadir.join("vocabs/yso/subjects.ttl").exists()
    assert testdatadir.join("vocabs/yso/subjects.ttl").size() > 0
    assert testdatadir.join("vocabs/yso/subjects.dump.gz").exists()
    assert testdatadir.join("vocabs/yso/subjects.dump.gz").size() > 0


def test_load_vocab_ttl(testdatadir):
    with contextlib.suppress(FileNotFoundError):
        os.remove(str(testdatadir.join("vocabs/yso/subjects.csv")))
    with contextlib.suppress(FileNotFoundError):
        os.remove(str(testdatadir.join("vocabs/yso/subjects.ttl")))
    subjectfile = os.path.join(
        os.path.dirname(__file__), "corpora", "archaeology", "yso-archaeology.ttl"
    )
    result = runner.invoke(annif.cli.cli, ["load-vocab", "yso", subjectfile])
    assert not result.exception
    assert result.exit_code == 0
    assert testdatadir.join("vocabs/yso/subjects.csv").exists()
    assert testdatadir.join("vocabs/yso/subjects.csv").size() > 0
    assert testdatadir.join("vocabs/yso/subjects.ttl").exists()
    assert testdatadir.join("vocabs/yso/subjects.ttl").size() > 0
    assert testdatadir.join("vocabs/yso/subjects.dump.gz").exists()
    assert testdatadir.join("vocabs/yso/subjects.dump.gz").size() > 0


def test_load_vocab_nonexistent_vocab():
    subjectfile = os.path.join(
        os.path.dirname(__file__), "corpora", "archaeology", "yso-archaeology.ttl"
    )
    failed_result = runner.invoke(
        annif.cli.cli, ["load-vocab", "notfound", subjectfile]
    )
    assert failed_result.exception
    assert failed_result.exit_code != 0
    assert "No vocabularies found with the id 'notfound'." in failed_result.output


def test_load_vocab_nonexistent_path():
    failed_result = runner.invoke(
        annif.cli.cli, ["load-vocab", "dummy", "nonexistent_path"]
    )
    assert failed_result.exception
    assert failed_result.exit_code != 0
    assert (
        "Invalid value for 'SUBJECTFILE': "
        "File 'nonexistent_path' does not exist." in failed_result.output
    )


def test_list_vocabs_after_load():
    result = runner.invoke(annif.cli.cli, ["list-vocabs"])
    assert not result.exception
    assert result.exit_code == 0
    assert re.search(r"^dummy\s+en,fi\s+2\s+True", result.output, re.MULTILINE)
    assert re.search(r"^yso\s+en,fi,sv\s+130\s+True", result.output, re.MULTILINE)


def test_train(testdatadir):
    docfile = os.path.join(
        os.path.dirname(__file__), "corpora", "archaeology", "documents.tsv"
    )
    result = runner.invoke(annif.cli.cli, ["train", "tfidf-fi", docfile])
    assert not result.exception
    assert result.exit_code == 0
    assert testdatadir.join("projects/tfidf-fi/vectorizer").exists()
    assert testdatadir.join("projects/tfidf-fi/vectorizer").size() > 0
    assert testdatadir.join("projects/tfidf-fi/tfidf-index").exists()
    assert testdatadir.join("projects/tfidf-fi/tfidf-index").size() > 0


def test_train_multiple(testdatadir):
    docfile = os.path.join(
        os.path.dirname(__file__), "corpora", "archaeology", "documents.tsv"
    )
    result = runner.invoke(annif.cli.cli, ["train", "tfidf-fi", docfile, docfile])
    assert not result.exception
    assert result.exit_code == 0
    assert testdatadir.join("projects/tfidf-fi/vectorizer").exists()
    assert testdatadir.join("projects/tfidf-fi/vectorizer").size() > 0
    assert testdatadir.join("projects/tfidf-fi/tfidf-index").exists()
    assert testdatadir.join("projects/tfidf-fi/tfidf-index").size() > 0


def test_train_cached(testdatadir):
    result = runner.invoke(annif.cli.cli, ["train", "--cached", "tfidf-fi"])
    assert result.exception
    assert result.exit_code == 1
    assert "Training tfidf project from cached data not supported." in result.output


def test_train_cached_with_corpus(testdatadir):
    docfile = os.path.join(
        os.path.dirname(__file__), "corpora", "archaeology", "documents.tsv"
    )
    result = runner.invoke(annif.cli.cli, ["train", "--cached", "tfidf-fi", docfile])
    assert result.exception
    assert result.exit_code == 2
    assert "Corpus paths cannot be given when using --cached option." in result.output


def test_train_nonexistent_path():
    failed_result = runner.invoke(
        annif.cli.cli, ["train", "dummy-fi", "nonexistent_path"]
    )
    assert failed_result.exception
    assert failed_result.exit_code != 0
    assert (
        "Invalid value for '[PATHS]...': "
        "Path 'nonexistent_path' does not exist." in failed_result.output
    )


def test_train_no_path(caplog):
    logger = annif.logger
    logger.propagate = True
    result = runner.invoke(annif.cli.cli, ["train", "dummy-fi"])
    assert not result.exception
    assert result.exit_code == 0
    assert "Reading empty file" == caplog.records[0].message


def test_train_docslimit_zero():
    docfile = os.path.join(
        os.path.dirname(__file__), "corpora", "archaeology", "documents.tsv"
    )
    failed_result = runner.invoke(
        annif.cli.cli, ["train", "tfidf-fi", docfile, "--docs-limit", "0"]
    )
    assert failed_result.exception
    assert failed_result.exit_code != 0
    assert (
        "Not supported: Cannot train tfidf project with no documents"
        in failed_result.output
    )


def test_learn(testdatadir):
    docfile = os.path.join(
        os.path.dirname(__file__), "corpora", "archaeology", "documents.tsv"
    )
    result = runner.invoke(annif.cli.cli, ["learn", "dummy-fi", docfile])
    assert not result.exception
    assert result.exit_code == 0


def test_learn_notsupported(testdatadir):
    docfile = os.path.join(
        os.path.dirname(__file__), "corpora", "archaeology", "documents.tsv"
    )
    result = runner.invoke(annif.cli.cli, ["learn", "tfidf-fi", docfile])
    assert result.exit_code != 0
    assert "Learning not supported" in result.output


def test_learn_nonexistent_path():
    failed_result = runner.invoke(
        annif.cli.cli, ["learn", "dummy-fi", "nonexistent_path"]
    )
    assert failed_result.exception
    assert failed_result.exit_code != 0
    assert (
        "Invalid value for '[PATHS]...': "
        "Path 'nonexistent_path' does not exist." in failed_result.output
    )


def test_suggest():
    result = runner.invoke(annif.cli.cli, ["suggest", "dummy-fi"], input="kissa")
    assert not result.exception
    assert result.output == "<http://example.org/dummy>\tdummy-fi\t1.0\n"
    assert result.exit_code == 0


def test_suggest_with_language_override():
    result = runner.invoke(
        annif.cli.cli, ["suggest", "--language", "en", "dummy-fi"], input="kissa"
    )
    assert not result.exception
    assert result.output == "<http://example.org/dummy>\tdummy\t1.0\n"
    assert result.exit_code == 0


def test_suggest_with_language_override_bad_value():
    failed_result = runner.invoke(
        annif.cli.cli, ["suggest", "--language", "xx", "dummy-fi"], input="kissa"
    )
    assert failed_result.exception
    assert failed_result.exit_code != 0
    assert 'language "xx" not supported by vocabulary' in failed_result.output


def test_suggest_with_different_vocab_language():
    # project language is English - input should be in English
    # vocab language is Finnish - subject labels should be in Finnish
    result = runner.invoke(
        annif.cli.cli, ["suggest", "dummy-vocablang"], input="the cat sat on the mat"
    )
    assert not result.exception
    assert result.output == "<http://example.org/dummy>\tdummy-fi\t1.0\n"
    assert result.exit_code == 0


def test_suggest_with_notations():
    result = runner.invoke(
        annif.cli.cli,
        ["suggest", "--backend-param", "dummy.uri=http://example.org/none", "dummy-fi"],
        input="kissa",
    )
    assert not result.exception
    assert result.output == "<http://example.org/none>\tnone-fi\t42.42\t1.0\n"
    assert result.exit_code == 0


def test_suggest_nonexistent():
    result = runner.invoke(annif.cli.cli, ["suggest", TEMP_PROJECT], input="kissa")
    assert result.exception
    assert result.output == "No projects found with id '{}'.\n".format(TEMP_PROJECT)
    assert result.exit_code != 0


def test_suggest_param():
    result = runner.invoke(
        annif.cli.cli,
        ["suggest", "--backend-param", "dummy.score=0.8", "dummy-fi"],
        input="kissa",
    )
    assert not result.exception
    assert result.output.startswith("<http://example.org/dummy>\tdummy-fi\t0.8")
    assert result.exit_code == 0


def test_suggest_param_backend_nonexistent():
    result = runner.invoke(
        annif.cli.cli,
        ["suggest", "--backend-param", "not_a_backend.score=0.8", "dummy-fi"],
        input="kissa",
    )
    assert result.exception
    assert (
        "The backend not_a_backend in CLI option "
        + '"-b not_a_backend.score=0.8" not matching the project backend '
        + "dummy."
        in result.output
    )
    assert result.exit_code != 0


def test_suggest_ensemble():
    result = runner.invoke(
        annif.cli.cli, ["suggest", "ensemble"], input="the cat sat on the mat"
    )
    assert not result.exception
    assert result.output == "<http://example.org/dummy>\tdummy\t1.0\n"
    assert result.exit_code == 0


def test_suggest_file(tmpdir):
    docfile = tmpdir.join("doc.txt")
    docfile.write("nothing special")

    result = runner.invoke(annif.cli.cli, ["suggest", "dummy-fi", str(docfile)])

    assert not result.exception
    assert f"Suggestions for {docfile}" in result.output
    assert "<http://example.org/dummy>\tdummy-fi\t1.0\n" in result.output
    assert result.exit_code == 0


def test_suggest_two_files(tmpdir):
    docfile1 = tmpdir.join("doc-1.txt")
    docfile1.write("nothing special")
    docfile2 = tmpdir.join("doc-2.txt")
    docfile2.write("again nothing special")

    result = runner.invoke(
        annif.cli.cli, ["suggest", "dummy-fi", str(docfile1), str(docfile2)]
    )

    assert not result.exception
    assert f"Suggestions for {docfile1}" in result.output
    assert f"Suggestions for {docfile2}" in result.output
    assert result.output.count("<http://example.org/dummy>\tdummy-fi\t1.0\n") == 2
    assert result.exit_code == 0


def test_suggest_two_files_docs_limit(tmpdir):
    docfile1 = tmpdir.join("doc-1.txt")
    docfile1.write("nothing special")
    docfile2 = tmpdir.join("doc-2.txt")
    docfile2.write("again nothing special")

    result = runner.invoke(
        annif.cli.cli,
        ["suggest", "dummy-fi", str(docfile1), str(docfile2), "--docs-limit", "1"],
    )

    assert not result.exception
    assert f"Suggestions for {docfile1}" in result.output
    assert f"Suggestions for {docfile2}" not in result.output
    assert result.output.count("<http://example.org/dummy>\tdummy-fi\t1.0\n") == 1
    assert result.exit_code == 0


def test_suggest_file_and_stdin(tmpdir):
    docfile1 = tmpdir.join("doc-1.txt")
    docfile1.write("nothing special")

    result = runner.invoke(
        annif.cli.cli, ["suggest", "dummy-fi", str(docfile1), "-"], input="kissa"
    )

    assert not result.exception
    assert f"Suggestions for {docfile1}" in result.output
    assert "Suggestions for -" in result.output
    assert result.output.count("<http://example.org/dummy>\tdummy-fi\t1.0\n") == 2
    assert result.exit_code == 0


def test_suggest_file_nonexistent():
    failed_result = runner.invoke(
        annif.cli.cli, ["suggest", "dummy-fi", "nonexistent_path"]
    )
    assert failed_result.exception
    assert failed_result.exit_code != 0
    assert (
        "Invalid value for '[PATHS]...': "
        "File 'nonexistent_path' does not exist." in failed_result.output
    )


def test_suggest_dash_path():
    result = runner.invoke(
        annif.cli.cli, ["suggest", "dummy-fi", "-"], input="the cat sat on the mat"
    )
    assert not result.exception
    assert result.output == "<http://example.org/dummy>\tdummy-fi\t1.0\n"
    assert result.exit_code == 0


def test_index(tmpdir):
    tmpdir.join("doc1.txt").write("nothing special")

    result = runner.invoke(annif.cli.cli, ["index", "dummy-en", str(tmpdir)])
    assert not result.exception
    assert result.exit_code == 0

    assert tmpdir.join("doc1.annif").exists()
    assert (
        tmpdir.join("doc1.annif").read_text("utf-8")
        == "<http://example.org/dummy>\tdummy\t1.0\n"
    )

    # make sure that preexisting subject files are not overwritten
    result = runner.invoke(annif.cli.cli, ["index", "dummy-en", str(tmpdir)])
    assert not result.exception
    assert result.exit_code == 0
    assert "Not overwriting" in result.output

    # check that the --force parameter forces overwriting
    result = runner.invoke(annif.cli.cli, ["index", "dummy-fi", "--force", str(tmpdir)])
    assert tmpdir.join("doc1.annif").exists()
    assert "Not overwriting" not in result.output
    assert (
        tmpdir.join("doc1.annif").read_text("utf-8")
        == "<http://example.org/dummy>\tdummy-fi\t1.0\n"
    )


def test_index_with_language_override(tmpdir):
    tmpdir.join("doc1.txt").write("nothing special")

    result = runner.invoke(
        annif.cli.cli, ["index", "--language", "fi", "dummy-en", str(tmpdir)]
    )
    assert not result.exception
    assert result.exit_code == 0

    assert tmpdir.join("doc1.annif").exists()
    assert (
        tmpdir.join("doc1.annif").read_text("utf-8")
        == "<http://example.org/dummy>\tdummy-fi\t1.0\n"
    )


def test_index_with_language_override_bad_value(tmpdir):
    tmpdir.join("doc1.txt").write("nothing special")

    failed_result = runner.invoke(
        annif.cli.cli, ["index", "--language", "xx", "dummy-en", str(tmpdir)]
    )

    assert failed_result.exception
    assert failed_result.exit_code != 0
    assert 'language "xx" not supported by vocabulary' in failed_result.output


def test_index_nonexistent_path():
    failed_result = runner.invoke(
        annif.cli.cli, ["index", "dummy-fi", "nonexistent_path"]
    )
    assert failed_result.exception
    assert failed_result.exit_code != 0
    assert (
        "Invalid value for 'DIRECTORY': "
        "Directory 'nonexistent_path' does not exist." in failed_result.output
    )


def test_eval_label(tmpdir):
    tmpdir.join("doc1.txt").write("doc1")
    tmpdir.join("doc1.key").write("dummy")
    tmpdir.join("doc2.txt").write("doc2")
    tmpdir.join("doc2.key").write("none")
    tmpdir.join("doc3.txt").write("doc3")

    result = runner.invoke(annif.cli.cli, ["eval", "dummy-en", str(tmpdir)])
    assert not result.exception
    assert result.exit_code == 0

    precision = re.search(r"Precision .*doc.*:\s+(\d.\d+)", result.output)
    assert float(precision.group(1)) == 0.5
    recall = re.search(r"Recall .*doc.*:\s+(\d.\d+)", result.output)
    assert float(recall.group(1)) == 0.5
    f_measure = re.search(r"F1 score .*doc.*:\s+(\d.\d+)", result.output)
    assert float(f_measure.group(1)) == 0.5
    precision1 = re.search(r"Precision@1:\s+(\d.\d+)", result.output)
    assert float(precision1.group(1)) == 0.5
    precision3 = re.search(r"Precision@3:\s+(\d.\d+)", result.output)
    assert float(precision3.group(1)) == 0.5
    precision5 = re.search(r"Precision@5:\s+(\d.\d+)", result.output)
    assert float(precision5.group(1)) == 0.5
    true_positives = re.search(r"True positives:\s+(\d+)", result.output)
    assert int(true_positives.group(1)) == 1
    false_positives = re.search(r"False positives:\s+(\d+)", result.output)
    assert int(false_positives.group(1)) == 1
    false_negatives = re.search(r"False negatives:\s+(\d+)", result.output)
    assert int(false_negatives.group(1)) == 1
    ndocs = re.search(r"Documents evaluated:\s+(\d+)", result.output)
    assert int(ndocs.group(1)) == 2


def test_eval_uri(tmpdir):
    tmpdir.join("doc1.txt").write("doc1")
    tmpdir.join("doc1.key").write("<http://example.org/dummy>\tdummy\n")
    tmpdir.join("doc2.txt").write("doc2")
    tmpdir.join("doc2.key").write("<http://example.org/none>\tnone\n")
    tmpdir.join("doc3.txt").write("doc3")

    result = runner.invoke(annif.cli.cli, ["eval", "dummy-en", str(tmpdir)])
    assert not result.exception
    assert result.exit_code == 0

    precision = re.search(r"Precision .*doc.*:\s+(\d.\d+)", result.output)
    assert float(precision.group(1)) == 0.5
    recall = re.search(r"Recall .*doc.*:\s+(\d.\d+)", result.output)
    assert float(recall.group(1)) == 0.5
    f_measure = re.search(r"F1 score .*doc.*:\s+(\d.\d+)", result.output)
    assert float(f_measure.group(1)) == 0.5
    precision1 = re.search(r"Precision@1:\s+(\d.\d+)", result.output)
    assert float(precision1.group(1)) == 0.5
    precision3 = re.search(r"Precision@3:\s+(\d.\d+)", result.output)
    assert float(precision3.group(1)) == 0.5
    precision5 = re.search(r"Precision@5:\s+(\d.\d+)", result.output)
    assert float(precision5.group(1)) == 0.5
    true_positives = re.search(r"True positives:\s+(\d+)", result.output)
    assert int(true_positives.group(1)) == 1
    false_positives = re.search(r"False positives:\s+(\d+)", result.output)
    assert int(false_positives.group(1)) == 1
    false_negatives = re.search(r"False negatives:\s+(\d+)", result.output)
    assert int(false_negatives.group(1)) == 1
    ndocs = re.search(r"Documents evaluated:\s+(\d+)", result.output)
    assert int(ndocs.group(1)) == 2


def test_eval_param(tmpdir):
    tmpdir.join("doc1.txt").write("doc1")
    tmpdir.join("doc1.key").write("dummy")
    tmpdir.join("doc2.txt").write("doc2")
    tmpdir.join("doc2.key").write("none")
    tmpdir.join("doc3.txt").write("doc3")

    result = runner.invoke(
        annif.cli.cli,
        ["eval", "--backend-param", "dummy.score=0.0", "dummy-en", str(tmpdir)],
    )
    assert not result.exception
    assert result.exit_code == 0

    # since zero scores were set with the parameter, there should be no hits
    # at all
    recall = re.search(r"Recall .*doc.*:\s+(\d.\d+)", result.output)
    assert float(recall.group(1)) == 0.0


def test_eval_metric(tmpdir):
    tmpdir.join("doc1.txt").write("doc1")
    tmpdir.join("doc1.key").write("dummy")
    tmpdir.join("doc2.txt").write("doc2")
    tmpdir.join("doc2.key").write("none")
    tmpdir.join("doc3.txt").write("doc3")
    result = runner.invoke(
        annif.cli.cli,
        ["eval", "--metric", "F1@5", "-m", "NDCG", "dummy-en", str(tmpdir)],
    )
    assert not result.exception
    assert result.exit_code == 0

    f1 = re.search(r"F1@5\s*:\s+(\d.\d+)", result.output)
    assert float(f1.group(1)) > 0.0
    ndcg = re.search(r"NDCG\s*:\s+(\d.\d+)", result.output)
    assert float(ndcg.group(1)) > 0.0
    # check that we only have 2 metrics + "Documents evaluated"
    assert len(result.output.strip().split("\n")) == 3


def test_eval_metricsfile(tmpdir):
    tmpdir.join("doc1.txt").write("doc1")
    tmpdir.join("doc1.key").write("dummy")
    tmpdir.join("doc2.txt").write("doc2")
    tmpdir.join("doc2.key").write("none")
    tmpdir.join("doc3.txt").write("doc3")
    metricsfile = tmpdir.join("metrics.json")
    result = runner.invoke(
        annif.cli.cli,
        ["eval", "--metrics-file", str(metricsfile), "dummy-en", str(tmpdir)],
    )
    assert not result.exception
    assert result.exit_code == 0

    metrics = json.load(metricsfile)
    assert "F1@5" in metrics
    assert metrics["F1@5"] > 0.0
    assert "NDCG" in metrics
    assert metrics["NDCG"] > 0.0
    assert "Precision_doc_avg" in metrics
    assert metrics["Precision_doc_avg"] > 0.0


def test_eval_resultsfile(tmpdir):
    tmpdir.join("doc1.txt").write("doc1")
    tmpdir.join("doc1.key").write("dummy")
    tmpdir.join("doc2.txt").write("doc2")
    tmpdir.join("doc2.key").write("none")
    tmpdir.join("doc3.txt").write("doc3")
    resultfile = tmpdir.join("results.tsv")
    result = runner.invoke(
        annif.cli.cli,
        ["eval", "--results-file", str(resultfile), "dummy-en", str(tmpdir)],
    )
    assert not result.exception
    assert result.exit_code == 0

    # subject average should equal average of all subject scores in outputfile
    precision = float(
        re.search(r"Precision .*subj.*:\s+(\d.\d+)", result.output).group(1)
    )
    recall = float(re.search(r"Recall .*subj.*:\s+(\d.\d+)", result.output).group(1))
    f_measure = float(
        re.search(r"F1 score .*subj.*:\s+(\d.\d+)", result.output).group(1)
    )
    precision_numerator = 0
    recall_numerator = 0
    f_measure_numerator = 0
    denominator = 0
    with resultfile.open() as f:
        header = next(f)
        assert header.strip("\n") == "\t".join(
            [
                "URI",
                "Label",
                "Support",
                "True_positives",
                "False_positives",
                "False_negatives",
                "Precision",
                "Recall",
                "F1_score",
            ]
        )
        for line in f:
            assert line.strip() != ""
            parts = line.split("\t")
            if parts[1] == "dummy":
                assert int(parts[2]) == 1
                assert int(parts[3]) == 1
                assert int(parts[4]) == 1
                assert int(parts[5]) == 0
            if parts[1] == "none":
                assert int(parts[2]) == 1
                assert int(parts[3]) == 0
                assert int(parts[4]) == 0
                assert int(parts[5]) == 1
            precision_numerator += float(parts[6])
            recall_numerator += float(parts[7])
            f_measure_numerator += float(parts[8])
            denominator += 1
    assert precision_numerator / denominator == precision
    assert recall_numerator / denominator == recall
    assert f_measure_numerator / denominator == f_measure


def test_eval_badresultsfile(tmpdir):
    tmpdir.join("doc1.txt").write("doc1")
    tmpdir.join("doc1.key").write("dummy")
    tmpdir.join("doc2.txt").write("doc2")
    tmpdir.join("doc2.key").write("none")
    tmpdir.join("doc3.txt").write("doc3")
    failed_result = runner.invoke(
        annif.cli.cli,
        ["eval", "--results-file", "newdir/test_file.txt", "dummy-en", str(tmpdir)],
    )
    assert failed_result.exception
    assert failed_result.exit_code != 0
    assert "cannot open results-file for writing" in failed_result.output


def test_eval_docfile():
    docfile = os.path.join(
        os.path.dirname(__file__), "corpora", "archaeology", "documents.tsv"
    )
    result = runner.invoke(annif.cli.cli, ["eval", "dummy-fi", docfile])
    assert not result.exception
    assert result.exit_code == 0


def test_eval_empty_file(tmpdir):
    empty_file = tmpdir.ensure("empty.tsv")
    failed_result = runner.invoke(annif.cli.cli, ["eval", "dummy-fi", str(empty_file)])
    assert failed_result.exception
    assert failed_result.exit_code != 0
    assert "cannot evaluate empty corpus" in failed_result.output


def test_eval_nonexistent_path():
    failed_result = runner.invoke(
        annif.cli.cli, ["eval", "dummy-fi", "nonexistent_path"]
    )
    assert failed_result.exception
    assert failed_result.exit_code != 0
    assert (
        "Invalid value for '[PATHS]...': "
        "Path 'nonexistent_path' does not exist." in failed_result.output
    )


def test_eval_single_process(tmpdir):
    tmpdir.join("doc1.txt").write("doc1")
    tmpdir.join("doc1.key").write("dummy")
    tmpdir.join("doc2.txt").write("doc2")
    tmpdir.join("doc2.key").write("none")
    tmpdir.join("doc3.txt").write("doc3")

    result = runner.invoke(
        annif.cli.cli, ["eval", "--jobs", "1", "dummy-en", str(tmpdir)]
    )
    assert not result.exception
    assert result.exit_code == 0


def test_eval_two_jobs(tmpdir):
    tmpdir.join("doc1.txt").write("doc1")
    tmpdir.join("doc1.key").write("dummy")
    tmpdir.join("doc2.txt").write("doc2")
    tmpdir.join("doc2.key").write("none")
    tmpdir.join("doc3.txt").write("doc3")

    result = runner.invoke(
        annif.cli.cli, ["eval", "--jobs", "2", "dummy-en", str(tmpdir)]
    )
    assert not result.exception
    assert result.exit_code == 0


def test_eval_two_jobs_spawn(tmpdir, monkeypatch):
    tmpdir.join("doc1.txt").write("doc1")
    tmpdir.join("doc1.key").write("dummy")
    tmpdir.join("doc2.txt").write("doc2")
    tmpdir.join("doc2.key").write("none")
    tmpdir.join("doc3.txt").write("doc3")

    # use spawn method for starting multiprocessing worker processes
    monkeypatch.setattr(annif.parallel, "MP_START_METHOD", "spawn")
    result = runner.invoke(
        annif.cli.cli, ["eval", "--jobs", "2", "dummy-en", str(tmpdir)]
    )
    assert not result.exception
    assert result.exit_code == 0


def test_optimize_dir(tmpdir):
    tmpdir.join("doc1.txt").write("doc1")
    tmpdir.join("doc1.key").write("dummy")
    tmpdir.join("doc2.txt").write("doc2")
    tmpdir.join("doc2.key").write("none")
    tmpdir.join("doc3.txt").write("doc3")

    result = runner.invoke(annif.cli.cli, ["optimize", "dummy-en", str(tmpdir)])
    assert not result.exception
    assert result.exit_code == 0

    precision = re.search(r"Best\s+Precision .*?doc.*?:\s+(\d.\d+)", result.output)
    assert float(precision.group(1)) == 0.5
    recall = re.search(r"Best\s+Recall .*?doc.*?:\s+(\d.\d+)", result.output)
    assert float(recall.group(1)) == 0.5
    f_measure = re.search(r"Best\s+F1 score .*?doc.*?:\s+(\d.\d+)", result.output)
    assert float(f_measure.group(1)) == 0.5
    ndocs = re.search(r"Documents evaluated:\s+(\d)", result.output)
    assert int(ndocs.group(1)) == 2


def test_optimize_docfile(tmpdir):
    docfile = tmpdir.join("documents.tsv")
    docfile.write(
        """Läntinen\t<http://www.yso.fi/onto/yso/p2557>
        Oulunlinnan\t<http://www.yso.fi/onto/yso/p7346>
        Harald Hirmuinen\t<http://www.yso.fi/onto/yso/p6479>"""
    )

    result = runner.invoke(annif.cli.cli, ["optimize", "dummy-fi", str(docfile)])
    assert not result.exception
    assert result.exit_code == 0


def test_optimize_nonexistent_path():
    failed_result = runner.invoke(
        annif.cli.cli, ["optimize", "dummy-fi", "nonexistent_path"]
    )
    assert failed_result.exception
    assert failed_result.exit_code != 0
    assert (
        "Invalid value for '[PATHS]...': "
        "Path 'nonexistent_path' does not exist." in failed_result.output
    )


def test_hyperopt_ensemble(tmpdir):
    tmpdir.join("doc1.txt").write("doc1")
    tmpdir.join("doc1.key").write("dummy")
    tmpdir.join("doc2.txt").write("doc2")
    tmpdir.join("doc2.key").write("none")

    result = runner.invoke(annif.cli.cli, ["hyperopt", "ensemble", str(tmpdir)])
    assert not result.exception
    assert result.exit_code == 0

    assert (
        re.search(r"sources=dummy-en:0.\d+,dummy-private:0.\d+", result.output)
        is not None
    )


def test_hyperopt_ensemble_resultsfile(tmpdir):
    tmpdir.join("doc1.txt").write("doc1")
    tmpdir.join("doc1.key").write("dummy")
    tmpdir.join("doc2.txt").write("doc2")
    tmpdir.join("doc2.key").write("none")
    resultfile = tmpdir.join("results.tsv")

    result = runner.invoke(
        annif.cli.cli,
        ["hyperopt", "--results-file", str(resultfile), "ensemble", str(tmpdir)],
    )
    assert not result.exception
    assert result.exit_code == 0

    with resultfile.open() as f:
        header = next(f)
        assert header.strip("\n") == "\t".join(
            ["trial", "value", "dummy-en", "dummy-private"]
        )
        for idx, line in enumerate(f):
            assert line.strip() != ""
            parts = line.split("\t")
            assert len(parts) == 4
            assert int(parts[0]) == idx


def test_hyperopt_not_supported(tmpdir):
    tmpdir.join("doc1.txt").write("doc1")
    tmpdir.join("doc1.key").write("dummy")
    tmpdir.join("doc2.txt").write("doc2")
    tmpdir.join("doc2.key").write("none")

    failed_result = runner.invoke(annif.cli.cli, ["hyperopt", "tfidf-en", str(tmpdir)])
    assert failed_result.exception
    assert failed_result.exit_code != 0

    assert "Hyperparameter optimization not supported" in failed_result.output


def test_version_option():
    result = runner.invoke(annif.cli.cli, ["--version"])
    assert not result.exception
    assert result.exit_code == 0
    version = importlib.metadata.version("annif")
    assert result.output.strip() == version.strip()


def test_completion_script_generation():
    result = runner.invoke(annif.cli.cli, ["completion", "--bash"])
    assert not result.exception
    assert result.exit_code == 0
    assert "# Generated by Annif " in result.output


def test_completion_script_generation_shell_not_given():
    failed_result = runner.invoke(annif.cli.cli, ["completion"])
    assert failed_result.exception
    assert failed_result.exit_code != 0
    assert "Shell not given" in failed_result.output


def get_completions(cli, args, incomplete):
    completer = ShellComplete(cli, {}, cli.name, "_ANNIF_COMPLETE")
    completions = completer.get_completions(args, incomplete)
    return [c.value for c in completions]


def test_completion_list_commands():
    completions = get_completions(annif.cli.cli, [""], "list")
    assert completions == ["list-projects", "list-vocabs"]


def test_completion_version_option():
    completions = get_completions(annif.cli.cli, [""], "--ver")
    assert completions == ["--version"]


@mock.patch.dict(os.environ, {"ANNIF_CONFIG": "annif.default_config.TestingConfig"})
def test_completion_show_project_project_ids_all():
    completions = get_completions(annif.cli.cli, ["show-project"], "")
    assert completions == [
        "dummy-fi",
        "dummy-en",
        "dummy-private",
        "dummy-vocablang",
        "dummy-transform",
        "limit-transform",
        "ensemble",
        "noanalyzer",
        "novocab",
        "nobackend",
        "noname",
        "noparams-tfidf-fi",
        "noparams-fasttext-fi",
        "pav",
        "tfidf-fi",
        "tfidf-en",
        "fasttext-en",
        "fasttext-fi",
    ]


@mock.patch.dict(os.environ, {"ANNIF_CONFIG": "annif.default_config.TestingConfig"})
def test_completion_show_project_project_ids_dummy():
    completions = get_completions(annif.cli.cli, ["show-project"], "dummy")
    assert completions == [
        "dummy-fi",
        "dummy-en",
        "dummy-private",
        "dummy-vocablang",
        "dummy-transform",
    ]


@mock.patch.dict(os.environ, {"ANNIF_CONFIG": "annif.default_config.TestingConfig"})
def test_completion_load_vocab_vocab_ids_all():
    completions = get_completions(annif.cli.cli, ["load-vocab"], "")
    assert completions == ["dummy", "dummy-noname", "yso"]<|MERGE_RESOLUTION|>--- conflicted
+++ resolved
@@ -7,11 +7,8 @@
 import random
 import re
 import shutil
-<<<<<<< HEAD
 from datetime import datetime, timedelta
-=======
 from unittest import mock
->>>>>>> 3451bd35
 
 from click.shell_completion import ShellComplete
 from click.testing import CliRunner
