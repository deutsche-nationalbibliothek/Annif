"""Evaluation metrics for Annif"""

import statistics
import warnings
import numpy as np
from sklearn.metrics import precision_score, recall_score, f1_score
from sklearn.metrics import label_ranking_average_precision_score
from annif.exception import NotSupportedException


def filter_pred_top_k(preds, limit):
    """filter a 2D prediction vector, retaining only the top K suggestions
    for each individual prediction; the rest will be set to zeros"""

    masks = []
    for pred in preds:
        mask = np.zeros_like(pred, dtype=np.bool)
        top_k = np.argsort(pred)[::-1][:limit]
        mask[top_k] = True
        masks.append(mask)
    return preds * np.array(masks)


def true_positives(y_true, y_pred):
    """calculate the number of true positives using bitwise operations,
    emulating the way sklearn evaluation metric functions work"""
    return (y_true & y_pred).sum()


def false_positives(y_true, y_pred):
    """calculate the number of false positives using bitwise operations,
    emulating the way sklearn evaluation metric functions work"""
    return (~y_true & y_pred).sum()


def false_negatives(y_true, y_pred):
    """calculate the number of false negatives using bitwise operations,
    emulating the way sklearn evaluation metric functions work"""
    return (y_true & ~y_pred).sum()


def precision_at_k_score(y_true, y_pred, limit):
    """calculate the precision at K, i.e. the number of relevant items
    among the top K predicted ones"""
    scores = []
    for true, pred in zip(y_true, y_pred):
        order = pred.argsort()[::-1]
        orderlimit = min(limit, np.count_nonzero(pred))
        order = order[:orderlimit]
        gain = true[order]
        if orderlimit > 0:
            scores.append(gain.sum() / orderlimit)
        else:
            scores.append(0.0)
    return statistics.mean(scores)


def dcg_score(y_true, y_pred, limit=None):
    """return the discounted cumulative gain (DCG) score for the selected
    labels vs. relevant labels"""
    order = y_pred.argsort()[::-1]
    n_pred = np.count_nonzero(y_pred)
    if limit is not None:
        n_pred = min(limit, n_pred)
    order = order[:n_pred]
    gain = y_true[order]
    discount = np.log2(np.arange(order.size) + 2)

    return (gain / discount).sum()


def ndcg_score(y_true, y_pred, limit=None):
    """return the normalized discounted cumulative gain (nDCG) score for the
    selected labels vs. relevant labels"""
    scores = []
    for true, pred in zip(y_true, y_pred):
        idcg = dcg_score(true, true, limit)
        dcg = dcg_score(true, pred, limit)
        if idcg > 0:
            scores.append(dcg / idcg)
        else:
            scores.append(1.0)  # perfect score for no relevant hits case
    return statistics.mean(scores)


class EvaluationBatch:
    """A class for evaluating batches of results using all available metrics.
    The evaluate() method is called once per document in the batch.
    Final results can be queried using the results() method."""

    def __init__(self, subject_index):
        self._subject_index = subject_index
        self._samples = []

    def evaluate(self, hits, gold_subjects):
        self._samples.append((hits, gold_subjects))

    def _evaluate_samples(self, y_true, y_pred, metrics='all'):
        y_pred_binary = y_pred > 0.0

        # define the available metrics as lazy lambda functions
        # so we can execute only the ones actually requested
        all_metrics = {
            'Precision (doc avg)': lambda: precision_score(
                y_true, y_pred_binary, average='samples'),
            'Recall (doc avg)': lambda: recall_score(
                y_true, y_pred_binary, average='samples'),
            'F1 score (doc avg)': lambda: f1_score(
                y_true, y_pred_binary, average='samples'),
            'Precision (subj avg)': lambda: precision_score(
                y_true, y_pred_binary, average='macro'),
            'Recall (subj avg)': lambda: recall_score(
                y_true, y_pred_binary, average='macro'),
            'F1 score (subj avg)': lambda: f1_score(
                y_true, y_pred_binary, average='macro'),
            'Precision (weighted subj avg)': lambda: precision_score(
                y_true, y_pred_binary, average='weighted'),
            'Recall (weighted subj avg)': lambda: recall_score(
                y_true, y_pred_binary, average='weighted'),
            'F1 score (weighted subj avg)': lambda: f1_score(
                y_true, y_pred_binary, average='weighted'),
            'Precision (microavg)': lambda: precision_score(
                y_true, y_pred_binary, average='micro'),
            'Recall (microavg)': lambda: recall_score(
                y_true, y_pred_binary, average='micro'),
            'F1 score (microavg)': lambda: f1_score(
                y_true, y_pred_binary, average='micro'),
            'F1@5': lambda: f1_score(
                y_true, filter_pred_top_k(y_pred, 5) > 0.0, average='samples'),
            'NDCG': lambda: ndcg_score(y_true, y_pred),
            'NDCG@5': lambda: ndcg_score(y_true, y_pred, limit=5),
            'NDCG@10': lambda: ndcg_score(y_true, y_pred, limit=10),
            'Precision@1': lambda: precision_at_k_score(
                y_true, y_pred, limit=1),
            'Precision@3': lambda: precision_at_k_score(
                y_true, y_pred, limit=3),
            'Precision@5': lambda: precision_at_k_score(
                y_true, y_pred, limit=5),
            'LRAP': lambda: label_ranking_average_precision_score(
                y_true, y_pred),
            'True positives': lambda: true_positives(
                y_true, y_pred_binary),
            'False positives': lambda: false_positives(
                y_true, y_pred_binary),
            'False negatives': lambda: false_negatives(
                y_true, y_pred_binary),
        }

        if metrics == 'all':
            metrics = all_metrics.keys()

        with warnings.catch_warnings():
            warnings.simplefilter('ignore')

            return {metric: all_metrics[metric]() for metric in metrics}

    def _result_per_subject_header(self, results_file):
        print('\t'.join(['URI',
                         'Label',
                         'Support',
                         'True_positives',
                         'False_positives',
                         'False_negatives',
                         'Precision',
                         'Recall',
                         'F1_score']),
              file=results_file)

    def _result_per_subject_body(self, zipped_results, results_file):
        for row in zipped_results:
            print('\t'.join((str(e) for e in row)), file=results_file)

    def output_result_per_subject(self, y_true, y_pred, results_file):
        """Write results per subject (non-aggregated)
        to outputfile results_file"""

        y_pred = y_pred.T > 0.0
        y_true = y_true.T > 0.0

        true_pos = (y_true & y_pred)
        false_pos = (~y_true & y_pred)
        false_neg = (y_true & ~y_pred)

        r = len(y_true)

        zipped = zip(self._subject_index._uris,               # URI
                     self._subject_index._labels,             # Label
                     np.sum((true_pos + false_neg), axis=1),  # Support
                     np.sum(true_pos, axis=1),                # True_positives
                     np.sum(false_pos, axis=1),               # False_positives
                     np.sum(false_neg, axis=1),               # False_negatives
                     [precision_score(y_true[i], y_pred[i], zero_division=0)
                      for i in range(r)],                     # Precision
                     [recall_score(y_true[i], y_pred[i], zero_division=0)
                      for i in range(r)],                     # Recall
                     [f1_score(y_true[i], y_pred[i], zero_division=0)
                      for i in range(r)])                     # F1
        self._result_per_subject_header(results_file)
        self._result_per_subject_body(zipped, results_file)

    def results(self, metrics='all', results_file=None, warnings=False):
        """evaluate a set of selected subjects against a gold standard using
        different metrics. The set of metrics can be either 'all' or 'simple'.
        If results_file (file object) given, write results per subject to it"""

        if not self._samples:
            raise NotSupportedException("cannot evaluate empty corpus")

<<<<<<< HEAD
        y_true = np.array([gold_subjects.as_vector(self._subject_index,
                                                   warnings=warnings)
                           for hits, gold_subjects in self._samples])
        y_pred = np.array([hits.as_vector(self._subject_index)
                           for hits, gold_subjects in self._samples],
                          dtype=np.float32)

        results = self._evaluate_samples(
            y_true, y_pred, metrics)
=======
        shape = (len(self._samples), len(self._subject_index))
        y_true = np.zeros(shape, dtype=bool)
        y_pred = np.zeros(shape, dtype=np.float32)

        for idx, (hits, gold_subjects) in enumerate(self._samples):
            gold_subjects.as_vector(self._subject_index,
                                    destination=y_true[idx])
            hits.as_vector(self._subject_index, destination=y_pred[idx])

        results = self._evaluate_samples(y_true, y_pred, metrics)
>>>>>>> f805dc89
        results['Documents evaluated'] = y_true.shape[0]

        if results_file:
            self.output_result_per_subject(y_true, y_pred, results_file)
        return results<|MERGE_RESOLUTION|>--- conflicted
+++ resolved
@@ -206,28 +206,17 @@
         if not self._samples:
             raise NotSupportedException("cannot evaluate empty corpus")
 
-<<<<<<< HEAD
-        y_true = np.array([gold_subjects.as_vector(self._subject_index,
-                                                   warnings=warnings)
-                           for hits, gold_subjects in self._samples])
-        y_pred = np.array([hits.as_vector(self._subject_index)
-                           for hits, gold_subjects in self._samples],
-                          dtype=np.float32)
-
-        results = self._evaluate_samples(
-            y_true, y_pred, metrics)
-=======
         shape = (len(self._samples), len(self._subject_index))
         y_true = np.zeros(shape, dtype=bool)
         y_pred = np.zeros(shape, dtype=np.float32)
 
         for idx, (hits, gold_subjects) in enumerate(self._samples):
             gold_subjects.as_vector(self._subject_index,
-                                    destination=y_true[idx])
+                                    destination=y_true[idx],
+                                    warnings=warnings)
             hits.as_vector(self._subject_index, destination=y_pred[idx])
 
         results = self._evaluate_samples(y_true, y_pred, metrics)
->>>>>>> f805dc89
         results['Documents evaluated'] = y_true.shape[0]
 
         if results_file:
