--- conflicted
+++ resolved
@@ -77,14 +77,9 @@
     }
 
 
-def _hit_sets_to_list(hit_sets, hit_filter, subjects, lang):
+def _hit_sets_to_list(hit_sets, subjects, lang):
     return [
-        {
-            "results": [
-                _suggestion_to_dict(hit, subjects, lang)
-                for hit in hit_filter(hits).as_list()
-            ]
-        }
+        {"results": [_suggestion_to_dict(hit, subjects, lang) for hit in hits]}
         for hits in hit_sets
     ]
 
@@ -144,22 +139,11 @@
     threshold = parameters.get("threshold", 0.0)
 
     try:
-<<<<<<< HEAD
-        hits = project.suggest([body["text"]]).filter(limit, threshold)[0]
+        hit_sets = project.suggest_corpus(corpus).filter(limit, threshold)
     except AnnifException as err:
         return server_error(err)
 
-    return {
-        "results": [_suggestion_to_dict(hit, project.subjects, lang) for hit in hits]
-    }
-=======
-        hit_filter = SuggestionFilter(project.subjects, limit, threshold)
-        hit_sets = project.suggest_corpus(corpus)
-    except AnnifException as err:
-        return server_error(err)
-
-    return _hit_sets_to_list(hit_sets, hit_filter, project.subjects, lang)
->>>>>>> 693ab217
+    return _hit_sets_to_list(hit_sets, project.subjects, lang)
 
 
 def _documents_to_corpus(documents, subject_index):
