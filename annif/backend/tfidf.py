"""Backend that returns most similar subjects based on similarity in sparse
TF-IDF normalized bag-of-words vector space"""

import os.path
import tempfile
import joblib
import gensim.similarities
from gensim.matutils import Sparse2Corpus
from sklearn.feature_extraction.text import TfidfVectorizer
import annif.util
from annif.suggestion import VectorSuggestionResult
from annif.exception import NotInitializedException, NotSupportedException
from . import backend


class SubjectBuffer:
    """A file-backed buffer to store and retrieve subject text."""

    BUFFER_SIZE = 100

    def __init__(self, tempdir, subject_id):
        filename = '{:08d}.txt'.format(subject_id)
        self._path = os.path.join(tempdir, filename)
        self._buffer = []
        self._created = False

    def flush(self):
        if self._created:
            mode = 'a'
        else:
            mode = 'w'

        with open(self._path, mode, encoding='utf-8') as subjfile:
            for text in self._buffer:
                print(text, file=subjfile)

        self._buffer = []
        self._created = True

    def write(self, text):
        self._buffer.append(text)
        if len(self._buffer) >= self.BUFFER_SIZE:
            self.flush()

    def read(self):
        if not self._created:
            # file was never created - we can simply return the buffer content
            return "\n".join(self._buffer)
        else:
            with open(self._path, 'r', encoding='utf-8') as subjfile:
                return subjfile.read() + "\n" + "\n".join(self._buffer)


class TFIDFBackend(backend.AnnifBackend):
    """TF-IDF vector space similarity based backend for Annif"""
    name = "tfidf"
    needs_subject_index = True

    # defaults for uninitialized instances
    _vectorizer = None
    _index = None

    VECTORIZER_FILE = 'vectorizer'
    INDEX_FILE = 'tfidf-index'

<<<<<<< HEAD
    def initialize(self, params=None):
=======
    def _generate_subjects_from_documents(self, corpus):
        with tempfile.TemporaryDirectory() as tempdir:
            subject_buffer = {}
            for subject_id in range(len(self.project.subjects)):
                subject_buffer[subject_id] = SubjectBuffer(tempdir,
                                                           subject_id)

            for doc in corpus.documents:
                tokens = self.project.analyzer.tokenize_words(doc.text)
                for uri in doc.uris:
                    subject_id = self.project.subjects.by_uri(uri)
                    if subject_id is None:
                        continue
                    subject_buffer[subject_id].write(" ".join(tokens))

            for sid in range(len(self.project.subjects)):
                yield subject_buffer[sid].read()

    def _initialize_vectorizer(self):
        if self._vectorizer is None:
            path = os.path.join(self.datadir, self.VECTORIZER_FILE)
            if os.path.exists(path):
                self.debug('loading vectorizer from {}'.format(path))
                self._vectorizer = joblib.load(path)
            else:
                raise NotInitializedException(
                    "vectorizer file '{}' not found".format(path),
                    backend_id=self.backend_id)

    def _initialize_index(self):
>>>>>>> a6ef36b0
        if self._index is None:
            path = os.path.join(self.datadir, self.INDEX_FILE)
            self.debug('loading similarity index from {}'.format(path))
            if os.path.exists(path):
                self._index = gensim.similarities.SparseMatrixSimilarity.load(
                    path)
            else:
                raise NotInitializedException(
                    'similarity index {} not found'.format(path),
                    backend_id=self.backend_id)

<<<<<<< HEAD
    def _train(self, corpus, project, params):
=======
    def initialize(self):
        self._initialize_vectorizer()
        self._initialize_index()

    def _create_index(self, veccorpus):
>>>>>>> a6ef36b0
        self.info('creating similarity index')
        gscorpus = Sparse2Corpus(veccorpus, documents_columns=False)
        self._index = gensim.similarities.SparseMatrixSimilarity(
            gscorpus, num_features=len(self._vectorizer.vocabulary_))
        annif.util.atomic_save(
            self._index,
            self.datadir,
            self.INDEX_FILE)

    def train(self, corpus):
        if corpus.is_empty():
            raise NotSupportedException(
                'Cannot train tfidf project with no documents')
        self.info('transforming subject corpus')
        subjects = self._generate_subjects_from_documents(corpus)
        self.info('creating vectorizer')
        self._vectorizer = TfidfVectorizer()
        veccorpus = self._vectorizer.fit_transform(subjects)
        annif.util.atomic_save(
            self._vectorizer,
            self.datadir,
            self.VECTORIZER_FILE,
            method=joblib.dump)
        self._create_index(veccorpus)

    def _suggest(self, text, params):
        self.debug('Suggesting subjects for text "{}..." (len={})'.format(
            text[:20], len(text)))
        tokens = self.project.analyzer.tokenize_words(text)
        vectors = self._vectorizer.transform([" ".join(tokens)])
        docsim = self._index[vectors[0]]
<<<<<<< HEAD
        fullresult = VectorSuggestionResult(docsim, project.subjects)
        return fullresult.filter(limit=int(params['limit']))
=======
        fullresult = VectorSuggestionResult(docsim, self.project.subjects)
        return fullresult.filter(limit=int(self.params['limit']))
>>>>>>> a6ef36b0
<|MERGE_RESOLUTION|>--- conflicted
+++ resolved
@@ -63,9 +63,6 @@
     VECTORIZER_FILE = 'vectorizer'
     INDEX_FILE = 'tfidf-index'
 
-<<<<<<< HEAD
-    def initialize(self, params=None):
-=======
     def _generate_subjects_from_documents(self, corpus):
         with tempfile.TemporaryDirectory() as tempdir:
             subject_buffer = {}
@@ -96,7 +93,6 @@
                     backend_id=self.backend_id)
 
     def _initialize_index(self):
->>>>>>> a6ef36b0
         if self._index is None:
             path = os.path.join(self.datadir, self.INDEX_FILE)
             self.debug('loading similarity index from {}'.format(path))
@@ -108,15 +104,11 @@
                     'similarity index {} not found'.format(path),
                     backend_id=self.backend_id)
 
-<<<<<<< HEAD
-    def _train(self, corpus, project, params):
-=======
-    def initialize(self):
+    def initialize(self, params=None):
         self._initialize_vectorizer()
         self._initialize_index()
 
     def _create_index(self, veccorpus):
->>>>>>> a6ef36b0
         self.info('creating similarity index')
         gscorpus = Sparse2Corpus(veccorpus, documents_columns=False)
         self._index = gensim.similarities.SparseMatrixSimilarity(
@@ -126,7 +118,7 @@
             self.datadir,
             self.INDEX_FILE)
 
-    def train(self, corpus):
+    def _train(self, corpus, params):
         if corpus.is_empty():
             raise NotSupportedException(
                 'Cannot train tfidf project with no documents')
@@ -148,10 +140,5 @@
         tokens = self.project.analyzer.tokenize_words(text)
         vectors = self._vectorizer.transform([" ".join(tokens)])
         docsim = self._index[vectors[0]]
-<<<<<<< HEAD
-        fullresult = VectorSuggestionResult(docsim, project.subjects)
-        return fullresult.filter(limit=int(params['limit']))
-=======
         fullresult = VectorSuggestionResult(docsim, self.project.subjects)
-        return fullresult.filter(limit=int(self.params['limit']))
->>>>>>> a6ef36b0
+        return fullresult.filter(limit=int(params['limit']))