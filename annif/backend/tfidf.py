"""Backend that returns most similar subjects based on similarity in sparse
TF-IDF normalized bag-of-words vector space"""

import os.path
import tempfile
import gensim.similarities
from gensim.matutils import Sparse2Corpus
import annif.util
from annif.suggestion import VectorSuggestionResult
from annif.exception import NotInitializedException, NotSupportedException
from . import backend
from . import mixins


class SubjectBuffer:
    """A file-backed buffer to store and retrieve subject text."""

    BUFFER_SIZE = 100

    def __init__(self, tempdir, subject_id):
        filename = '{:08d}.txt'.format(subject_id)
        self._path = os.path.join(tempdir, filename)
        self._buffer = []
        self._created = False

    def flush(self):
        if self._created:
            mode = 'a'
        else:
            mode = 'w'

        with open(self._path, mode, encoding='utf-8') as subjfile:
            for text in self._buffer:
                print(text, file=subjfile)

        self._buffer = []
        self._created = True

    def write(self, text):
        self._buffer.append(text)
        if len(self._buffer) >= self.BUFFER_SIZE:
            self.flush()

    def read(self):
        if not self._created:
            # file was never created - we can simply return the buffer content
            return "\n".join(self._buffer)
        else:
            with open(self._path, 'r', encoding='utf-8') as subjfile:
                return subjfile.read() + "\n" + "\n".join(self._buffer)


class TFIDFBackend(mixins.TfidfVectorizerMixin, backend.AnnifBackend):
    """TF-IDF vector space similarity based backend for Annif"""
    name = "tfidf"
    needs_subject_index = True

    # defaults for uninitialized instances
    _index = None

    INDEX_FILE = 'tfidf-index'

    def _generate_subjects_from_documents(self, corpus):
        with tempfile.TemporaryDirectory() as tempdir:
            subject_buffer = {}
            for subject_id in range(len(self.project.subjects)):
                subject_buffer[subject_id] = SubjectBuffer(tempdir,
                                                           subject_id)

            for doc in corpus.documents:
                tokens = self.project.analyzer.tokenize_words(doc.text)
                for uri in doc.uris:
                    subject_id = self.project.subjects.by_uri(uri)
                    if subject_id is None:
                        continue
                    subject_buffer[subject_id].write(" ".join(tokens))

            for sid in range(len(self.project.subjects)):
                yield subject_buffer[sid].read()

    def _initialize_index(self):
        if self._index is None:
            path = os.path.join(self.datadir, self.INDEX_FILE)
            self.debug('loading similarity index from {}'.format(path))
            if os.path.exists(path):
                self._index = gensim.similarities.SparseMatrixSimilarity.load(
                    path)
            else:
                raise NotInitializedException(
                    'similarity index {} not found'.format(path),
                    backend_id=self.backend_id)

<<<<<<< HEAD
    def initialize(self, params=None):
        self._initialize_vectorizer()
=======
    def initialize(self):
        self.initialize_vectorizer()
>>>>>>> 8fd91167
        self._initialize_index()

    def _create_index(self, veccorpus):
        self.info('creating similarity index')
        gscorpus = Sparse2Corpus(veccorpus, documents_columns=False)
        self._index = gensim.similarities.SparseMatrixSimilarity(
            gscorpus, num_features=len(self.vectorizer.vocabulary_))
        annif.util.atomic_save(
            self._index,
            self.datadir,
            self.INDEX_FILE)

    def _train(self, corpus, params):
        if corpus.is_empty():
            raise NotSupportedException(
                'Cannot train tfidf project with no documents')
        self.info('transforming subject corpus')
        subjects = self._generate_subjects_from_documents(corpus)
        veccorpus = self.create_vectorizer(subjects)
        self._create_index(veccorpus)

    def _suggest(self, text, params):
        self.debug('Suggesting subjects for text "{}..." (len={})'.format(
            text[:20], len(text)))
        tokens = self.project.analyzer.tokenize_words(text)
        vectors = self.vectorizer.transform([" ".join(tokens)])
        docsim = self._index[vectors[0]]
        fullresult = VectorSuggestionResult(docsim, self.project.subjects)
        return fullresult.filter(limit=int(params['limit']))<|MERGE_RESOLUTION|>--- conflicted
+++ resolved
@@ -90,13 +90,8 @@
                     'similarity index {} not found'.format(path),
                     backend_id=self.backend_id)
 
-<<<<<<< HEAD
     def initialize(self, params=None):
-        self._initialize_vectorizer()
-=======
-    def initialize(self):
         self.initialize_vectorizer()
->>>>>>> 8fd91167
         self._initialize_index()
 
     def _create_index(self, veccorpus):
